#!/usr/bin/env python

"""
ado_downscaler.py:
ADO Quantile Mapping Downscaler
"""

__author__ = "Georg Seyerl"
__license__ = "MIT"
__maintainer__ = "Georg Seyerl"
__status__ = "Development"


import logging
import os
import pathlib
import glob

import xarray as xr
import xesmf as xe
import numpy as np

from statsmodels.distributions.empirical_distribution import ECDF


class Downscaler(object):
    """The :class:`Downscaler` class provides downscaling functionality for the ADO
    project. Quantile Mapping downscaling is permited for UERRA Mescan-Surfex
    and ERA5 data only.

    In order to use the downscaler, one has to use cf-conformal UERRA data containing
    a single data variable and the Lambert_Conformal projection information.

    """

    def __init__(self, xds_obs, xds_mod, **kwargs):
        """
        Parameters
        ----------
        xds_obs : :obj:`xarray.Dataset`
            The observation dataset containing the observation history of a single variable
        xds_mod : :obj:`xarray.Dataset`
            The model dataset containing the model history of a single variable
        """

        # TODO: UERRA specific
        # Extract projection variable
        self.obs_proj = xds_obs["Lambert_Conformal"]
        xds_obs = xds_obs.drop_vars(["Lambert_Conformal"])

        xds_obs = xds_obs.sel(time=slice("1979-01-01","2018-12-31"))
        xds_mod = xds_mod.sel(time=slice("1979-01-01","2018-12-31"))

        # Extract variable attributes
        self.obs_var_attrs = {k:v.attrs for k,v in xds_obs.variables.items()}

        # Define xesmf regridder
        self.regridder = xe.Regridder(xds_mod, xds_obs, 'bilinear')

        # Regrid model data and set x and y accordingly
        # TODO: UERRA specific
        xds_mod = self.regridder(xds_mod)
        xds_mod["x"] = xds_obs.x
        xds_mod["y"] = xds_obs.y

        self.xds_obs = xds_obs
        self.xds_mod = xds_mod

        logging.info('New downscaler object initialized')


    @classmethod
    def from_filepaths(cls, obs_filepath, mod_filepath, **kwargs):
        """
        Create Downscaler from filepaths using xarray.open_mfdataset

        Parameters
        ----------
        obs_filepath: string
            filepath to observation data
        mod_filepath: string
            filepath to model data
        """
        try:
            xds_obs = xr.open_mfdataset(
                obs_filepath,
                parallel=True,
                decode_cf=True,
                **kwargs
            )

            xds_mod = xr.open_mfdataset(
                mod_filepath,
                parallel=True,
                decode_cf=True,
                **kwargs
            )

            downscaler = cls(xds_obs, xds_mod)

            return downscaler
        except Exception as e:
            print(e.args)
            raise


    def downscale_era5(self, sce_filepath, storage_path):
        """Downscale ERA5 data from single GRIB file.

        Parameters
        ----------
        sce_filepath: string
            path to scenario model data file

        Returns
        -------
        lst_paths : list of strings
            Paths of downscaled files (one file per day of year)
        """
        xds_sce = xr.open_dataset(
            sce_filepath,
            engine="cfgrib"
        )
        # Daily aggregation
        xds_sce = self.prepare_era5(xds_sce)
        # Call downscale method
        lst_paths = self.downscale(xds_sce, storage_path)

        return lst_paths


    def downscale(self, xds_sce, tmp_storage_path, file_stem=None, spatial_chunk=3864):
        """Downscale cf-conformal scenario data. Writes one file per day of year (max
        366 files). Leap days are using temporal windows around the 28th of
        February from no leap years.

        Parameters
        ----------
        xds_sce: :obj:`xarray.Dataset`
            scenario model data file
        tmp_storage_path: string
            storage path for files
        file_stem: string
            if specified this string is used as prefix for all output files
        spatial_chunk: integer
            chunk size of stacked spatial dimension during call of parallelized
            downscaling function

        Returns
        -------
        lst_paths : list of strings
            Paths of downscaled files (one file per day of year)

        """
        if not file_stem:
            try:
                file_stem = pathlib.Path(xds_sce.encoding.get("source")).stem
            except:
                file_stem = "doy"

        # Regrid scenario data and set x and y accordingly
        xds_sce = self.regridder(xds_sce)
        xds_sce["x"] = self.xds_obs.x
        xds_sce["y"] = self.xds_obs.y

        # Assign new coordinate in order to group by days of year
        xds_sce = self.assign_doy_coord(xds_sce)

        xds_mod = self.assign_doy_coord(self.xds_mod)
        xds_mod = xds_mod.rolling(time=30, center=True).construct("window")

        xds_obs = self.assign_doy_coord(self.xds_obs)
        xds_obs = xds_obs.rolling(time=30, center=True).construct("window")

        # Create storage directory if not existing
        pathlib.Path(tmp_storage_path).mkdir(parents=True, exist_ok=True)

        lst_paths = []
        # Loop over days of year in xds_sce
        for idx, sce in xds_sce.groupby("grouping_zip"):
            # Extract days of year
            mod = xds_mod.isel(time=[group == idx for group in xds_mod.grouping_zip.data])
            obs = xds_obs.isel(time=[group == idx for group in xds_obs.grouping_zip.data])

            # Leap day: use 28th February from no leap years
            if idx == (2, 29):
                mod_noleapyear = xds_mod.isel(time=[group == (2,28) for group in xds_mod.grouping_zip.data])
                mod_noleapyear = mod_noleapyear.sel(time=~mod_noleapyear.time.dt.year.isin(mod.time.dt.year))
                # Load data to prevent from failing (problem with dask)
                mod = xr.concat([mod.load(), mod_noleapyear], "time")
                obs_noleapyear = xds_obs.isel(time=[group == (2,28) for group in xds_obs.grouping_zip.data])
                obs_noleapyear = obs_noleapyear.sel(time=~obs_noleapyear.time.dt.year.isin(obs.time.dt.year))
                # Load data to prevent from failing (problem with dask)
                obs = xr.concat([obs.load(), obs_noleapyear], "time")

            # Stack temporal and spatial dimensions
            mod = mod.stack(windowed_time=["time","window"], spatial_dim=["x","y"])
            obs = obs.stack(windowed_time=["time","window"], spatial_dim=["x","y"])
            sce = sce.stack(spatial_dim=["x","y"])

            # Rechunk
            mod = mod.chunk({"windowed_time":-1,"spatial_dim":spatial_chunk})
            obs = obs.chunk({"windowed_time":-1,"spatial_dim":spatial_chunk})
            sce = sce.chunk({"time":-1,"spatial_dim":spatial_chunk})

            # Name of first and only variable
            var_key = list(sce.keys())[0]

            # Apply vectorized _quantile_mapping method on day of year
            xds_qm = xr.apply_ufunc(
                self._quantile_mapping,
                mod,
                obs,
                sce,
                input_core_dims=[["windowed_time"], ["windowed_time"], ["time"]],
                output_core_dims=[["time"]],
                vectorize=True,
                dask="parallelized",
                output_dtypes=[sce[var_key].dtype]
            )
            # Unstack and transpose dims (recommended order "time", "y", "x")
            xds_qm = xds_qm.unstack().transpose("time","y","x")

            # Variable attributes from uerra dataset
            for k,v in xds_qm.variables.items():
                if k in self.obs_var_attrs:
                    v.attrs.update(self.obs_var_attrs[k])

            # Projection from uerra dataset
            xds_qm["Lambert_Conformal"] = None
            xds_qm["Lambert_Conformal"].attrs = self.obs_proj.attrs

            xds_qm.attrs.update({
                "title":"Quantile Mapped UERRA - ERA5",
                "institution":"Zentralanstalt fuer Meteorologie und Geodynamik",
                "source":"UERRA - ERA5",
                "comment":"Bilinear interpolated ERA5 data, empirically bias corrected with quantile mapping and UERRA (1979/01-2018/12)",
                "Conventions":"CF-1.7"
            })
            file_path = os.path.join(tmp_storage_path,f"{file_stem}_{idx[0]:02d}_{idx[1]:02d}_qm.nc")
            lst_paths.append(file_path)

            # Write downscaled data for doy to disk
            xds_qm.to_netcdf(file_path)

        return lst_paths


    @staticmethod
    def prepare_era5(xds, only_full_days=True):
        """
        Daily aggregation of ERA5 data.
        Unit adaption, sum, or average depending on the present variable

        Parameters
        ----------
        xds: :obj:`xarray.Dataset`
            ERA5 dataset

        Returns
        -------
        :obj:`xarray.Dataset`
            daily dataset
        """
        xr.set_options(keep_attrs=True)

        if len(list(xds)) != 1:
            raise("Only one variable allowed for downscaling")

        var_key = list(xds)[0]

        xds = xds.stack({"time_new":xds.valid_time.dims})
        xds["time_new"] = xds.valid_time
        xds = xds.rename({"latitude":"lat", "longitude":"lon", "time_new":"time"})

        if "tp" in var_key:
            # Adapt units
            xds[var_key] = xds[var_key]*1000
            xds[var_key].attrs["units"] = "kg m**-2"

            # Special Case: Timestamp 06:00, accumulation of 24h. 
            # loffset "-24H" shifts the time stamp by one day so that time bounds (0, 1 days) 
            # are consistent to the other variables. The resulting aggregate spans from 
            # (excluding) 06:00 of a day to (including) 06:00 of the following day
            args_resample = {"time":"24H", "base":6, "closed":"right", "loffset":"-24H"}
            func_resample = np.nansum
            xds[var_key].attrs["cell_methods"] = "time: sum"
        elif any(ele in var_key for ele in ["ssr","str","fdir","ssrd"]):
            args_resample={"time":"24H", "closed":"right"}
            func_resample = np.nansum
            xds[var_key].attrs["cell_methods"] = "time: sum"
        elif "tx2m" in var_key:
            args_resample={"time":"24H"}
            func_resample = np.max
            xds[var_key].attrs["cell_methods"] = "time: max"
        else:
            args_resample={"time":"24H"}
            func_resample = np.mean
<<<<<<< HEAD

=======
            xds[var_key].attrs["cell_methods"] = "time: mean"
        
>>>>>>> 8d818aef
        if only_full_days:
            # Define list of indices with full days
            time_res_count = xds.time.resample(**args_resample).count()
            idx_full_time = time_res_count.time.where(time_res_count == time_res_count.max(), drop=True)

            xds = xds.resample(**args_resample).reduce(func_resample)

            # Select only full days
            xds = xds.sel(time=idx_full_time)
        else:
<<<<<<< HEAD
            xds = xds.resample(**args_resample).reduce(func_resample)
=======
            xds = xds.dropna("time", how="all").resample(**args_resample).reduce(func_resample)

        # specify time_bnds for the above indicated cell_methods 
        bounds = xr.DataArray([[0, 1] for i in range(xds.time.shape[0])], 
        coords=[xds.time, [0, 1]], dims=["time", "bnds"])
        xds["time_bnds"] = bounds
        xds["time"].encoding["bounds"] = "time_bnds"
>>>>>>> 8d818aef

        return xds


    @staticmethod
    def _quantile_mapping(mod, obs, downscale, *args, **kwargs):
        """
        Quantile Mapping using empirical cumulative distribution function
        """
        mod_ecdf = ECDF(mod)
        p = mod_ecdf(downscale) * 100
        corr = np.percentile(obs[~np.isnan(obs)], p) - \
               np.percentile(mod[~np.isnan(mod)], p)
        return downscale + corr


    @staticmethod
    def _assign_doy_coord(ds):
        """
        Assing new coord 'grouping_zip' for days of year (doy)
        doy are generated via grouping by month and day
        """
        # Expand time to dim if not present
        if "time" not in ds.dims:
            ds = ds.expand_dims("time")

        ds = ds.assign_coords(month=ds.time.dt.month, day=ds.time.dt.day)
        fields = ["month","day"]

        common_dim = ds.coords[fields[0]].dims[0]
        tups_arr = np.empty(len(ds[common_dim]), dtype=object)
        tups_arr[:] = list(zip(*(ds[f].values for f in fields)))

        return ds.assign_coords(grouping_zip=xr.DataArray(tups_arr, dims=common_dim))


    @staticmethod
    def merge_doy_files(input_path):
        """
        Merge and sort day of year files

        Parameters
        ----------
        input_path: string
            Path to doy files

        Returns
        -------
        xds: :obj:`xarray.Dataset`
            merged and sorted dataset of downscaled data
        """
        file_paths = glob.glob(input_path)
        if len(file_paths) == 0:
            raise("No files found under provided path")

        lst_xds = []
        for p in file_paths:
            lst_xds.append(xr.open_dataset(p, decode_cf=True, chunks=-1))

        xds_qm_sorted = xr.concat(lst_xds, dim="time", data_vars="minimal", coords="minimal").sortby("time")

        return xds_qm_sorted

    @staticmethod
    def cut_eusalp_domain(xds):
        """
        Cut out eusalp domain from UERRA Mescan-Surfex projection

        Parameters
        ----------
        xds: :obj:`xarray.Dataset`
            input data

        Returns
        -------
        xds: :obj:`xarray.Dataset`
            spatially reduced data
        """
        eusalp_bounds = (
                2591436.355343933, 2146519.5114292144,
                3628337.31222056, 3012927.872261234
        )

        xds = xds.sel(
            x=slice(*eusalp_bounds[0::2]),
            y=slice(*eusalp_bounds[1::2])
        )

        return xds

    @staticmethod
    def _add_metadata(xds):
        """
        Add additional metadata for total precipitation and potential evapotranspiration
        """
        if "tp" in xds:
            xds.attrs = {
                "title":"Quantile Mapped Daily Precipitation sum from ERA5 data (downscaled using UERRA MESCAN-Surfex data)",
                "institution":"Zentralanstalt fuer Meteorologie und Geodynamik",
                "description":"Total precipitation is the amount of precipitation falling onto the ground/water surface. "\
                "It includes all kind of precipitation forms as convective precipitation, large scale precipitation, "\
                "liquid and solid precipitation. The amount is valid for a grid box, whereas values at timestamp represent "\
                "the sum of the preceding 24 hours.",
                "license":"Creative Commons Zero (CC0)",
                "keywords":"PRECIPITATION, UERRA, ADO",
                "providers":"Producer: Météo-France; Processor: ZAMG Austria",
                "links":["https://datastore.copernicus-climate.eu/documents/uerra/D322_Lot1.4.1.2_User_guides_v3.3.pdf"],
                "lineage":"Quantile Mapped ERA5 data is used in order to calculate the daily sum of precipitation.",
                "comment":"Daily Precipitation sum quantile mapped ERA5 data.",
                "source":"ERA5; UERRA MESCAN-Surfex",
                "Conventions":"CF-1.7",
            }

            xds.tp.attrs= {
                "long_name":"Total Precipitation",
                "units":"kg m**-2",
                "grid_mapping":"Lambert_Conformal",
                "standard_name":"precipitation_amount"
            }

        elif "pet" in xds:
            xds.attrs = {
                "title":"Quantile Mapped Potential Evapotranspiration following Penman-Monteith using UERRA MESCAN-Surfex data",
                "institution":"Zentralanstalt fuer Meteorologie und Geodynamik",
                "description":"The term evapotranspiration (ET) is commonly used to describe two processes "\
                "of water loss from land surface to atmosphere, evaporation and transpiration. Evaporation "\
                "is the process where liquid water is converted to water vapor (vaporization) and removed "\
                "from sources such as the soil surface, wet vegetation, pavement, water bodies, etc. "\
                "Transpiration consists of the vaporization of liquid water within a plant and subsequent "\
                "loss of water as vapor through leaf stomata.",
                "license":"Creative Commons Zero (CC0)",
                "keywords":["PET", "UERRA", "ADO"],
                "providers":"Producer: Météo-France; Processor: ZAMG Austria",
                "links":["https://edis.ifas.ufl.edu/ae459","https://datastore.copernicus-climate.eu/documents/uerra/D322_Lot1.4.1.2_User_guides_v3.3.pdf"],
                "lineage":"Quantile Mapped ERA5 data (mapped with UERRA MESCAN-Surfex data) is used in order to calculate PET following Penman-Monteith FAO-56 method",
                "comment":"Quantile Mapped Potential Evapotranspiration calculated following Penman-Monteith FAO-56 method "\
                "described in AE459. Daily averages/sums are used, whereas wind direction and speed are "\
                "converted to u and v wind components before averaging.",
                "source":"ERA5, UERRA MESCAN-Surfex",
                "Conventions":"CF-1.7",
            }

            xds.pet.attrs = {
                "long_name":"Potential Evapotranspiration",
                "units":"mm day**-1",
                "grid_mapping":"Lambert_Conformal"
            }
        
        elif "tx2m" in xds:
            xds.attrs = {
                "title":"Quantile Mapped daily maximum temperature from ERA5 data (downscaled using UERRA MESCAN-Surfex data)",
                "institution":"Zentralanstalt fuer Meteorologie und Geodynamik",
                "license":"Creative Commons Zero (CC0)",
                "keywords":"MAXIMUM TEMPERATURE, UERRA, ADO",
                "providers":"Producer: Météo-France; Processor: ZAMG Austria",
                "links":["https://datastore.copernicus-climate.eu/documents/uerra/D322_Lot1.4.1.2_User_guides_v3.3.pdf"],
                "lineage":"Quantile Mapped ERA5 data is used in order to calculate the daily maximum temperature.",
                "comment":"Daily maximum temperature quantile mapped ERA5 data.",
                "source":"ERA5; UERRA MESCAN-Surfex",
                "Conventions":"CF-1.7",
            }
            
            xds.tx2m.attrs = {
                "long_name":"2 metre maximum temperature",
                "units":"K",
                "grid_mapping":"Lambert_Conformal"
            }

        return xds<|MERGE_RESOLUTION|>--- conflicted
+++ resolved
@@ -296,12 +296,8 @@
         else:
             args_resample={"time":"24H"}
             func_resample = np.mean
-<<<<<<< HEAD
-
-=======
             xds[var_key].attrs["cell_methods"] = "time: mean"
         
->>>>>>> 8d818aef
         if only_full_days:
             # Define list of indices with full days
             time_res_count = xds.time.resample(**args_resample).count()
@@ -312,9 +308,6 @@
             # Select only full days
             xds = xds.sel(time=idx_full_time)
         else:
-<<<<<<< HEAD
-            xds = xds.resample(**args_resample).reduce(func_resample)
-=======
             xds = xds.dropna("time", how="all").resample(**args_resample).reduce(func_resample)
 
         # specify time_bnds for the above indicated cell_methods 
@@ -322,7 +315,6 @@
         coords=[xds.time, [0, 1]], dims=["time", "bnds"])
         xds["time_bnds"] = bounds
         xds["time"].encoding["bounds"] = "time_bnds"
->>>>>>> 8d818aef
 
         return xds
 
