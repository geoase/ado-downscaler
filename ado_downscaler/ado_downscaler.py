--- conflicted
+++ resolved
@@ -250,17 +250,6 @@
     @staticmethod
     def prepare_era5(xds, only_full_days=True):
         """
-<<<<<<< HEAD
-        Preparation of the dimensions, unit conversion as well as temporal 
-        aggregation from hourly to daily of ERA5 reanalysis data
-
-        Parameters
-        ----------
-        xds : :obj:`xarray.Dataset`
-            The raw houly ERA5 dataset
-        only_full_days : bool 
-            If True, incomplete days are dropped at temporal aggregation.
-=======
         Daily aggregation of ERA5 data.
         Unit adaption, sum, or average depending on the present variable
 
@@ -268,8 +257,9 @@
         ----------
         xds: :obj:`xarray.Dataset`
             ERA5 dataset
->>>>>>> 548db99f
-
+        only_full_days : bool 
+            If True, incomplete days are dropped at temporal aggregation
+            
         Returns
         -------
         :obj:`xarray.Dataset`
